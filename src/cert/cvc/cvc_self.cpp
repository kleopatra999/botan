/*
  (C) 2007 FlexSecure GmbH
      2008 Jack Lloyd
*
* Distributed under the terms of the Botan license
*/

#include <botan/cvc_self.h>
#include <botan/cvc_cert.h>
#include <botan/cvc_ca.h>
#include <botan/alg_id.h>
#include <botan/cvc_key.h>
#include <botan/oids.h>
#include <botan/look_pk.h>
#include <botan/cvc_req.h>
#include <botan/cvc_ado.h>
#include <chrono>
#include <sstream>
#include <assert.h>

namespace Botan {

namespace {

/*
* cvc CHAT values
*/
enum CHAT_values{
      CVCA = 0xC0,
      DVCA_domestic = 0x80,
      DVCA_foreign =  0x40,
      IS   = 0x00,

      IRIS = 0x02,
      FINGERPRINT = 0x01
};

std::string padding_and_hash_from_oid(OID const& oid)
   {
   std::string padding_and_hash = OIDS::lookup(oid); // use the hash
   assert(padding_and_hash.substr(0,6) == "ECDSA/"); // can only be ECDSA for now
   assert(padding_and_hash.find("/",0) == 5);
   padding_and_hash.erase(0, padding_and_hash.find("/",0) + 1);
   return padding_and_hash;
   }

std::string fixed_len_seqnr(u32bit seqnr, u32bit len)
   {
   std::stringstream ss;
   std::string result;
   ss << seqnr;
   ss >> result;
   if (result.size() > len)
      {
      throw Invalid_Argument("fixed_len_seqnr(): number too high to be encoded in provided length");
      }
   while (result.size() < len)
      {
      result.insert(0,"0");
      }
   return result;
   }

}
namespace CVC_EAC
{

EAC1_1_CVC create_self_signed_cert(Private_Key const& key,
                                   EAC1_1_CVC_Options const& opt,
                                   RandomNumberGenerator& rng)
   {
   // NOTE: we ignore
   // the value
   // of opt.chr
   ECDSA_PrivateKey const* priv_key = dynamic_cast<ECDSA_PrivateKey const*>(&key);

   if (priv_key == 0)
      {
      throw Invalid_Argument("CVC_EAC::create_self_signed_cert(): unsupported key type");
      }

   ASN1_Chr chr(opt.car.value());

   AlgorithmIdentifier sig_algo;
   std::string padding_and_hash("EMSA1_BSI(" + opt.hash_alg + ")");
   sig_algo.oid = OIDS::lookup(priv_key->algo_name() + "/" + padding_and_hash);
   sig_algo = AlgorithmIdentifier(sig_algo.oid, AlgorithmIdentifier::USE_NULL_PARAM);

   std::unique_ptr<Botan::PK_Signer> signer(get_pk_signer(*priv_key, padding_and_hash));

#if 0 // FIXME
   std::unique_ptr<EAC1_1_CVC_Encoder> enc(priv_key->cvc_eac1_1_encoder());
   MemoryVector<byte> enc_public_key = enc->public_key(sig_algo);
#else
   MemoryVector<byte> enc_public_key;
#endif

   return EAC1_1_CVC_CA::make_cert(*signer.get(), enc_public_key,
                                   opt.car, chr, opt.holder_auth_templ,
                                   opt.ced, opt.cex, rng);

   }

EAC1_1_Req create_cvc_req(Private_Key const& key,
                          ASN1_Chr const& chr,
                          std::string const& hash_alg,
                          RandomNumberGenerator& rng)
   {

   ECDSA_PrivateKey const* priv_key = dynamic_cast<ECDSA_PrivateKey const*>(&key);
   if (priv_key == 0)
      {
      throw Invalid_Argument("CVC_EAC::create_self_signed_cert(): unsupported key type");
      }
   AlgorithmIdentifier sig_algo;
   std::string padding_and_hash("EMSA1_BSI(" + hash_alg + ")");
   sig_algo.oid = OIDS::lookup(priv_key->algo_name() + "/" + padding_and_hash);
   sig_algo = AlgorithmIdentifier(sig_algo.oid, AlgorithmIdentifier::USE_NULL_PARAM);

   std::unique_ptr<Botan::PK_Signer> signer(get_pk_signer(*priv_key, padding_and_hash));

#if 0 // FIXME
   std::unique_ptr<EAC1_1_CVC_Encoder> enc(priv_key->cvc_eac1_1_encoder());
   MemoryVector<byte> enc_public_key = enc->public_key(sig_algo);
#else
   MemoryVector<byte> enc_public_key;
#endif

   MemoryVector<byte> enc_cpi;
   enc_cpi.append(0x00);
   MemoryVector<byte> tbs = DER_Encoder()
      .encode(enc_cpi, OCTET_STRING, ASN1_Tag(41), APPLICATION)
      .raw_bytes(enc_public_key)
      .encode(chr)
      .get_contents();

<<<<<<< HEAD
   MemoryVector<byte> signed_cert =
      EAC1_1_gen_CVC<EAC1_1_Req>::make_signed(*signer.get(),
                                              EAC1_1_gen_CVC<EAC1_1_Req>::build_cert_body(tbs), rng);

   std::shared_ptr<DataSource> source(new DataSource_Memory(signed_cert));
=======
   MemoryVector<byte> signed_cert = EAC1_1_gen_CVC<EAC1_1_Req>::make_signed(signer, EAC1_1_gen_CVC<EAC1_1_Req>::build_cert_body(tbs), rng);

   DataSource_Memory source(signed_cert);
>>>>>>> f849aab3
   return EAC1_1_Req(source);
   }

EAC1_1_ADO create_ado_req(Private_Key const& key,
                          EAC1_1_Req const& req,
                          ASN1_Car const& car,
                          RandomNumberGenerator& rng)
   {

   ECDSA_PrivateKey const* priv_key = dynamic_cast<ECDSA_PrivateKey const*>(&key);
   if (priv_key == 0)
      {
      throw Invalid_Argument("CVC_EAC::create_self_signed_cert(): unsupported key type");
      }

   std::string padding_and_hash = padding_and_hash_from_oid(req.signature_algorithm().oid);

   std::unique_ptr<Botan::PK_Signer> signer(get_pk_signer(*priv_key, padding_and_hash));

   SecureVector<byte> tbs_bits = req.BER_encode();
   tbs_bits.append(DER_Encoder().encode(car).get_contents());
<<<<<<< HEAD

   MemoryVector<byte> signed_cert = EAC1_1_ADO::make_signed(*signer.get(), tbs_bits, rng);
   std::shared_ptr<DataSource> source(new DataSource_Memory(signed_cert));
=======
   MemoryVector<byte> signed_cert = EAC1_1_ADO::make_signed(signer, tbs_bits, rng);

   DataSource_Memory source(signed_cert);
>>>>>>> f849aab3
   return EAC1_1_ADO(source);
   }

} // namespace CVC_EAC
namespace DE_EAC
{

EAC1_1_CVC create_cvca(Private_Key const& key,
                       std::string const& hash,
                       ASN1_Car const& car, bool iris, bool fingerpr,
                       u32bit cvca_validity_months,
                       RandomNumberGenerator& rng)
   {
   ECDSA_PrivateKey const* priv_key = dynamic_cast<ECDSA_PrivateKey const*>(&key);
   if (priv_key == 0)
      {
      throw Invalid_Argument("CVC_EAC::create_self_signed_cert(): unsupported key type");
      }
   EAC1_1_CVC_Options opts;
   opts.car = car;

   opts.ced = ASN1_Ced(std::chrono::system_clock::now());
   opts.cex = ASN1_Cex(opts.ced);
   opts.cex.add_months(cvca_validity_months);
   opts.holder_auth_templ = (CVCA | (iris * IRIS) | (fingerpr * FINGERPRINT));
   opts.hash_alg = hash;
   return Botan::CVC_EAC::create_self_signed_cert(*priv_key, opts, rng);
   }



EAC1_1_CVC link_cvca(EAC1_1_CVC const& signer,
                     Private_Key const& key,
                     EAC1_1_CVC const& signee,
                     RandomNumberGenerator& rng)
   {
   const ECDSA_PrivateKey* priv_key = dynamic_cast<ECDSA_PrivateKey const*>(&key);

   if (priv_key == 0)
      throw Invalid_Argument("link_cvca(): unsupported key type");

   ASN1_Ced ced(std::chrono::system_clock::now());
   ASN1_Cex cex(signee.get_cex());
   if (*static_cast<EAC_Time*>(&ced) > *static_cast<EAC_Time*>(&cex))
      {
      std::string detail("link_cvca(): validity periods of provided certificates don't overlap: currend time = ced = ");
      detail += ced.as_string();
      detail += ", signee.cex = ";
      detail += cex.as_string();
      throw Invalid_Argument(detail);
      }
   if (signer.signature_algorithm() != signee.signature_algorithm())
      {
      throw Invalid_Argument("link_cvca(): signature algorithms of signer and signee don't match");
      }
   AlgorithmIdentifier sig_algo = signer.signature_algorithm();
   std::string padding_and_hash = padding_and_hash_from_oid(sig_algo.oid);
   std::unique_ptr<Botan::PK_Signer> pk_signer(get_pk_signer(*priv_key, padding_and_hash));
   std::unique_ptr<Public_Key> pk = signee.subject_public_key();
   ECDSA_PublicKey*  subj_pk = dynamic_cast<ECDSA_PublicKey*>(pk.get());
   subj_pk->set_parameter_encoding(ENC_EXPLICIT);

#if 0 // FIXME
   std::unique_ptr<EAC1_1_CVC_Encoder> enc(subj_pk->cvc_eac1_1_encoder());
   MemoryVector<byte> enc_public_key = enc->public_key(sig_algo);
#else
   MemoryVector<byte> enc_public_key;
#endif

   return EAC1_1_CVC_CA::make_cert(*pk_signer.get(), enc_public_key,
                                   signer.get_car(),
                                   signee.get_chr(),
                                   signer.get_chat_value(),
                                   ced,
                                   cex,
                                   rng);
   }

EAC1_1_CVC sign_request(EAC1_1_CVC const& signer_cert,
                        Private_Key const& key,
                        EAC1_1_Req const& signee,
                        u32bit seqnr,
                        u32bit seqnr_len,
                        bool domestic,
                        u32bit dvca_validity_months,
                        u32bit ca_is_validity_months,
                        RandomNumberGenerator& rng)
   {
   ECDSA_PrivateKey const* priv_key = dynamic_cast<ECDSA_PrivateKey const*>(&key);
   if (priv_key == 0)
      {
      throw Invalid_Argument("CVC_EAC::create_self_signed_cert(): unsupported key type");
      }
   std::string chr_str = signee.get_chr().value();
   chr_str.append(fixed_len_seqnr(seqnr, seqnr_len));
   ASN1_Chr chr(chr_str);
   std::string padding_and_hash = padding_and_hash_from_oid(signee.signature_algorithm().oid);
   std::unique_ptr<Botan::PK_Signer> pk_signer(get_pk_signer(*priv_key, padding_and_hash));
   std::unique_ptr<Public_Key> pk = signee.subject_public_key();
   ECDSA_PublicKey*  subj_pk = dynamic_cast<ECDSA_PublicKey*>(pk.get());
   std::unique_ptr<Public_Key> signer_pk = signer_cert.subject_public_key();

   // for the case that the domain parameters are not set...
   // (we use those from the signer because they must fit)
   subj_pk->set_domain_parameters(priv_key->domain_parameters());

   subj_pk->set_parameter_encoding(ENC_IMPLICITCA);

#if 0 // FIXME
   std::unique_ptr<EAC1_1_CVC_Encoder> enc(subj_pk->cvc_eac1_1_encoder());
   MemoryVector<byte> enc_public_key = enc->public_key(sig_algo);
#else
   MemoryVector<byte> enc_public_key;
#endif

   AlgorithmIdentifier sig_algo(signer_cert.signature_algorithm());

   ASN1_Ced ced(std::chrono::system_clock::now());

   u32bit chat_val;
   u32bit chat_low = signer_cert.get_chat_value() & 0x3; // take the chat rights from signer
   ASN1_Cex cex(ced);
   if ((signer_cert.get_chat_value() & CVCA) == CVCA)
      {
      // we sign a dvca
      cex.add_months(dvca_validity_months);
      if (domestic)
         {
         chat_val = DVCA_domestic | chat_low;
         }
      else
         {
         chat_val = DVCA_foreign | chat_low;
         }
      }
   else if ((signer_cert.get_chat_value() & DVCA_domestic) == DVCA_domestic ||
            (signer_cert.get_chat_value() & DVCA_foreign) == DVCA_foreign)
      {
      cex.add_months(ca_is_validity_months);
      chat_val = IS | chat_low;
      }
   else
      {
      throw Invalid_Argument("sign_request(): encountered illegal value for CHAT");
      // (IS cannot sign certificates)
      }
   return EAC1_1_CVC_CA::make_cert(*pk_signer.get(), enc_public_key,
                                   ASN1_Car(signer_cert.get_chr().iso_8859()),
                                   chr,
                                   chat_val,
                                   ced,
                                   cex,
                                   rng);
   }

EAC1_1_Req create_cvc_req(Private_Key const& prkey,
                          ASN1_Chr const& chr,
                          std::string const& hash_alg,
                          RandomNumberGenerator& rng)
   {
   ECDSA_PrivateKey const* priv_key = dynamic_cast<ECDSA_PrivateKey const*>(&prkey);
   if (priv_key == 0)
      {
      throw Invalid_Argument("CVC_EAC::create_self_signed_cert(): unsupported key type");
      }
   ECDSA_PrivateKey key(*priv_key);
   key.set_parameter_encoding(ENC_IMPLICITCA);
   return Botan::CVC_EAC::create_cvc_req(key, chr, hash_alg, rng);
   }

} // namespace DE_EAC

}<|MERGE_RESOLUTION|>--- conflicted
+++ resolved
@@ -134,17 +134,9 @@
       .encode(chr)
       .get_contents();
 
-<<<<<<< HEAD
-   MemoryVector<byte> signed_cert =
-      EAC1_1_gen_CVC<EAC1_1_Req>::make_signed(*signer.get(),
-                                              EAC1_1_gen_CVC<EAC1_1_Req>::build_cert_body(tbs), rng);
-
-   std::shared_ptr<DataSource> source(new DataSource_Memory(signed_cert));
-=======
    MemoryVector<byte> signed_cert = EAC1_1_gen_CVC<EAC1_1_Req>::make_signed(signer, EAC1_1_gen_CVC<EAC1_1_Req>::build_cert_body(tbs), rng);
 
    DataSource_Memory source(signed_cert);
->>>>>>> f849aab3
    return EAC1_1_Req(source);
    }
 
@@ -166,15 +158,9 @@
 
    SecureVector<byte> tbs_bits = req.BER_encode();
    tbs_bits.append(DER_Encoder().encode(car).get_contents());
-<<<<<<< HEAD
-
-   MemoryVector<byte> signed_cert = EAC1_1_ADO::make_signed(*signer.get(), tbs_bits, rng);
-   std::shared_ptr<DataSource> source(new DataSource_Memory(signed_cert));
-=======
    MemoryVector<byte> signed_cert = EAC1_1_ADO::make_signed(signer, tbs_bits, rng);
 
    DataSource_Memory source(signed_cert);
->>>>>>> f849aab3
    return EAC1_1_ADO(source);
    }
 
